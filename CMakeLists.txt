# ===-----------------------------------------------------------------------===#
# Distributed under the 3-Clause BSD License. See accompanying file LICENSE or
# copy at https://opensource.org/licenses/BSD-3-Clause).
# SPDX-License-Identifier: BSD-3-Clause
# ===-----------------------------------------------------------------------===#

# ------------------------------------------------------------------------------
# CMake basic options
# ------------------------------------------------------------------------------

# It's time to move on! We require 3.14 for modern CMake with nice quality of
# life features and simpler scripts.
cmake_minimum_required(VERSION 3.14)

# List of directories specifying a search path for CMake modules to be loaded by
# the the include() or find_package() commands before checking the default
# modules that come with CMake.
<<<<<<< HEAD
list(APPEND CMAKE_MODULE_PATH ${CMAKE_CURRENT_SOURCE_DIR}/cmake)
=======
set(CMAKE_MODULE_PATH "${CMAKE_CURRENT_SOURCE_DIR}/cmake")
# But if this project is not the master project, prioritize the master project
# cmake include dir if it exists.
if(NOT CMAKE_CURRENT_SOURCE_DIR STREQUAL CMAKE_SOURCE_DIR
   AND EXISTS "${CMAKE_SOURCE_DIR}/cmake")
  list(PREPEND CMAKE_MODULE_PATH "${CMAKE_SOURCE_DIR}/cmake")
endif()
>>>>>>> 8c192e9a

# ------------------------------------------------------------------------------
# Project description and (meta) information
# ------------------------------------------------------------------------------

# Get git revision
include(GetGitRevisionDescription)
get_git_head_revision(GIT_REFSPEC GIT_SHA1)
string(SUBSTRING "${GIT_SHA1}" 0 12 GIT_REV)
if(NOT GIT_SHA1)
  set(GIT_REV "0")
endif()

# Meta information about the project
# cmake-format: off
set(META_PROJECT_NAME        "blocxxi")
set(META_PROJECT_DESCRIPTION "An implementation of Kademlia DHT and Blockchain in C++")
set(META_AUTHOR_ORGANIZATION "The Authors")
set(META_GITHUB_REPO         "https://github.com/abdes/blocxxi")
set(META_AUTHOR_DOMAIN       "https://github.com/abdes")
set(META_AUTHOR_MAINTAINER   "Abdessattar Sassi")
<<<<<<< HEAD
set(META_VERSION_MAJOR       "0")
set(META_VERSION_MINOR       "10")
set(META_VERSION_PATCH       "0")
=======
set(META_VERSION_MAJOR       "4")
set(META_VERSION_MINOR       "4")
set(META_VERSION_PATCH       "7")
>>>>>>> 8c192e9a
set(META_VERSION_REVISION    "${GIT_REV}")
set(META_VERSION             "${META_VERSION_MAJOR}.${META_VERSION_MINOR}.${META_VERSION_PATCH}")
set(META_NAME_VERSION        "${META_PROJECT_NAME} v${META_VERSION} (${META_VERSION_REVISION})")
set(META_CMAKE_INIT_SHA      "${GIT_REV}")
# cmake-format: on

string(MAKE_C_IDENTIFIER ${META_PROJECT_NAME} META_PROJECT_ID)
string(TOUPPER ${META_PROJECT_ID} META_PROJECT_ID)

# Determine if this is built as a subproject  or if it is the master project.
if(NOT DEFINED ${META_PROJECT_ID}_IS_MASTER_PROJECT)
  set(${META_PROJECT_ID}_IS_MASTER_PROJECT OFF)
  if(CMAKE_CURRENT_SOURCE_DIR STREQUAL CMAKE_SOURCE_DIR)
    set(${META_PROJECT_ID}_IS_MASTER_PROJECT ON)
  endif()
endif()

message(
  "=> Project : ${META_NAME_VERSION} (IS_MASTER: ${${META_PROJECT_ID}_IS_MASTER_PROJECT})"
)

# ------------------------------------------------------------------------------
# Project configuration options
# ------------------------------------------------------------------------------

# Project options
# cmake-format: off
option(BUILD_SHARED_LIBS        "Build shared instead of static libraries."              ON)
option(ASAP_BUILD_TESTS         "Build tests."                                           OFF)
option(ASAP_BUILD_EXAMPLES      "Build examples."                                        OFF)
option(ASAP_WITH_GOOGLE_ASAN    "Instrument code with address sanitizer"                 OFF)
option(ASAP_WITH_GOOGLE_UBSAN   "Instrument code with undefined behavior sanitizer"      OFF)
option(ASAP_WITH_GOOGLE_TSAN    "Instrument code with thread sanitizer"                  OFF)
option(ASAP_WITH_VALGRIND       "Builds targets with valgrind profilers added"           OFF)
# cmake-format: on

# ------------------------------------------------------------------------------
# Project Declaration
# ------------------------------------------------------------------------------

# Generate folders for IDE targets (e.g., VisualStudio solutions)
set_property(GLOBAL PROPERTY USE_FOLDERS ON)
set(IDE_FOLDER "${META_PROJECT_NAME}")

# Declare project
project(
  ${META_PROJECT_NAME}
  VERSION ${META_VERSION}
  DESCRIPTION ${META_PROJECT_DESCRIPTION}
  HOMEPAGE_URL ${META_GITHUB_REPO}
  LANGUAGES C CXX)

# Set output directories
set(CMAKE_RUNTIME_OUTPUT_DIRECTORY ${CMAKE_BINARY_DIR}/bin)
set(CMAKE_LIBRARY_OUTPUT_DIRECTORY ${CMAKE_BINARY_DIR}/bin)
set(CMAKE_ARCHIVE_OUTPUT_DIRECTORY ${CMAKE_BINARY_DIR}/lib)

# Define the following alias variables used by the common cmake functions
set(${PROJECT_NAME}_BUILD_TESTS ${ASAP_BUILD_TESTS})
set(${PROJECT_NAME}_BUILD_EXAMPLES ${ASAP_BUILD_EXAMPLES})

# ---- Add dependencies via CPM ----
# see https://github.com/TheLartians/CPM.cmake for more info

include(cmake/CPM.cmake)
# We make sure that we have 'third_party' in the name so that the targets get
# excluded from the generated target lists for the various tools.
set(FETCHCONTENT_BASE_DIR ${CMAKE_BINARY_DIR}/third_party_deps)

# ---- Speedup build using ccache (needs CPM) ----
include(cmake/FasterBuild.cmake)

# ------------------------------------------------------------------------------
# Top level code generation
# ------------------------------------------------------------------------------

# Generate version-header
configure_file(templates/version.h.in
               ${CMAKE_CURRENT_BINARY_DIR}/include/asap/asap-version.h)

# Generate a clangd configuration file that points to the compilation database
# in the cmake build directory. We need to do this as the build directory is
# different for every preset and can be different as well when the user decides
# to build somewhere else. Currently we cannot configure this properly in vscode
# settings. See https://github.com/clangd/vscode-clangd/issues/48
configure_file(.clangd.in ${CMAKE_SOURCE_DIR}/.clangd @ONLY)

# ------------------------------------------------------------------------------
# Documentation - doxygen, sphinx/breathe/exhale
# ------------------------------------------------------------------------------

# Doxygen
set(DOXYGEN_BUILD_DIR "${CMAKE_BINARY_DIR}/dox")
include(DoxGeneration)

# Sphinx/breathe/exhale
set(SPHINX_BUILD_DIR "${CMAKE_BINARY_DIR}/sphinx")
include(SphinxGeneration)

# ------------------------------------------------------------------------------
# Third party modules
#
# Call after documentation but before project modules and before adding common
# cmake modules.
# ------------------------------------------------------------------------------

add_subdirectory(third_party)

# ------------------------------------------------------------------------------
# Additional CMake modules
# ------------------------------------------------------------------------------

# Register general cmake commands
include(AsapTargets)
include(BuildHelpers)
include(GenerateExportHeader)

# Override the ${META_PROJECT_ID}_INSTALL option to ON/OFF to respectively force
# install/no-install behavior for this project. This is particularly useful when
# this project is used as a sub-project and the user publicly depends on it and
# wants to have a self-contained install.
include(AsapInstall)

# The default build type provided by CMake is to include no compiler flags for
# optimization. For some projects you may want to set a default build type so
# that you do not have to remember to set it.
if(NOT CMAKE_BUILD_TYPE AND NOT CMAKE_CONFIGURATION_TYPES)
  message(
    STATUS "Setting build type to 'RelWithDebInfo' as none was specified.")
  set(CMAKE_BUILD_TYPE
      RelWithDebInfo
      CACHE STRING "Choose the type of build." FORCE)
  # Set the possible values of build type for cmake-gui
  set_property(CACHE CMAKE_BUILD_TYPE PROPERTY STRINGS "Debug" "Release"
                                               "MinSizeRel" "RelWithDebInfo")
endif()

# ------------------------------------------------------------------------------
# RPATH setup
# ------------------------------------------------------------------------------

if(APPLE)
  set(CMAKE_MACOSX_RPATH ON)
endif()

# Set runtime path
set(CMAKE_SKIP_BUILD_RPATH FALSE) # Add absolute path to all dependencies for
                                  # BUILD
set(CMAKE_BUILD_WITH_INSTALL_RPATH FALSE)
set(CMAKE_INSTALL_RPATH_USE_LINK_PATH FALSE)

if(NOT SYSTEM_DIR_INSTALL)
  set(CMAKE_INSTALL_RPATH "$ORIGIN/${ASAP_INSTALL_LIB}")
endif()

<<<<<<< HEAD
# ---- Add dependencies via CPM ----
# see https://github.com/TheLartians/CPM.cmake for more info

include(cmake/CPM.cmake)
# We make sure that we have 'third_party' in the name so that the targets get
# excluded from the generated target lists for the various tools.
set(FETCHCONTENT_BASE_DIR ${CMAKE_BINARY_DIR}/third_party_deps)

# ---- Speedup build using ccache (needs CPM) ----
include(cmake/FasterBuild.cmake)

# ------------------------------------------------------------------------------
# Testing
# ------------------------------------------------------------------------------

if(ASAP_BUILD_TESTS)
  include(GoogleSanitizers)
  include(CodeCoverage)
  # Enable this target when the project has test cases
  asap_add_code_coverage_all_targets()
  include(Valgrind)

  cpmaddpackage(
    NAME
    googletest
    GIT_TAG
    main
    GITHUB_REPOSITORY
    google/googletest
    OPTIONS
    "gtest_force_shared_crt ON"
    "INSTALL_GTEST OFF")

  include(GoogleTest)
  include(CTest)
endif()

# ------------------------------------------------------------------------------
# Top level code generation
# ------------------------------------------------------------------------------

# Generate version-header
configure_file(templates/version.h.in
               ${CMAKE_CURRENT_BINARY_DIR}/include/asap/asap-version.h)

# Generate a clangd configuration file that points to the compilation database
# in the cmake build directory. We need to do this as the build directory is
# different for every preset and can be different as well when the user decides
# to build somewhere else. Currently we cannot configure this properly in vscode
# settings. See https://github.com/clangd/vscode-clangd/issues/48
configure_file(.clangd.in ${CMAKE_SOURCE_DIR}/.clangd @ONLY)

# ------------------------------------------------------------------------------
# Documentation - doxygen, sphinx/breathe/exhale
# ------------------------------------------------------------------------------

# Doxygen
set(DOXYGEN_BUILD_DIR "${CMAKE_BINARY_DIR}/dox")
include(DoxGeneration)

# Sphinx/breathe/exhale
set(SPHINX_BUILD_DIR "${CMAKE_BINARY_DIR}/sphinx")
include(SphinxGeneration)

# ==============================================================================
# Third party modules
# ==============================================================================

add_subdirectory(third_party)

=======
>>>>>>> 8c192e9a
# ==============================================================================
# Project modules
# ==============================================================================

add_subdirectory(codec)
add_subdirectory(crypto)
add_subdirectory(nat)
add_subdirectory(p2p)

# ==============================================================================
# Code analyzers: clang-tidy, cppcheck, valgrind, sanitizers, etc...
#
# Call after sub-modules have been added so that source code files can be
# properly collected for analysis.
# ==============================================================================

if(${META_PROJECT_ID}_IS_MASTER_PROJECT)
  include(ClangFormat)
  include(ClangTidy)

  # Enable this target when the project has header or source files (.h or .cpp)
  asap_setup_clang_format()

  # Enable this target when the project has source files (.cpp)
<<<<<<< HEAD
  asap_create_clang_tidy_targets()
endif()

# ==============================================================================
# Deployment (global project files)
# ==============================================================================

asap_top_level_install()
=======
  # asap_create_clang_tidy_targets()
endif()
>>>>>>> 8c192e9a
<|MERGE_RESOLUTION|>--- conflicted
+++ resolved
@@ -15,9 +15,6 @@
 # List of directories specifying a search path for CMake modules to be loaded by
 # the the include() or find_package() commands before checking the default
 # modules that come with CMake.
-<<<<<<< HEAD
-list(APPEND CMAKE_MODULE_PATH ${CMAKE_CURRENT_SOURCE_DIR}/cmake)
-=======
 set(CMAKE_MODULE_PATH "${CMAKE_CURRENT_SOURCE_DIR}/cmake")
 # But if this project is not the master project, prioritize the master project
 # cmake include dir if it exists.
@@ -25,7 +22,6 @@
    AND EXISTS "${CMAKE_SOURCE_DIR}/cmake")
   list(PREPEND CMAKE_MODULE_PATH "${CMAKE_SOURCE_DIR}/cmake")
 endif()
->>>>>>> 8c192e9a
 
 # ------------------------------------------------------------------------------
 # Project description and (meta) information
@@ -47,15 +43,9 @@
 set(META_GITHUB_REPO         "https://github.com/abdes/blocxxi")
 set(META_AUTHOR_DOMAIN       "https://github.com/abdes")
 set(META_AUTHOR_MAINTAINER   "Abdessattar Sassi")
-<<<<<<< HEAD
 set(META_VERSION_MAJOR       "0")
 set(META_VERSION_MINOR       "10")
 set(META_VERSION_PATCH       "0")
-=======
-set(META_VERSION_MAJOR       "4")
-set(META_VERSION_MINOR       "4")
-set(META_VERSION_PATCH       "7")
->>>>>>> 8c192e9a
 set(META_VERSION_REVISION    "${GIT_REV}")
 set(META_VERSION             "${META_VERSION_MAJOR}.${META_VERSION_MINOR}.${META_VERSION_PATCH}")
 set(META_NAME_VERSION        "${META_PROJECT_NAME} v${META_VERSION} (${META_VERSION_REVISION})")
@@ -211,18 +201,6 @@
   set(CMAKE_INSTALL_RPATH "$ORIGIN/${ASAP_INSTALL_LIB}")
 endif()
 
-<<<<<<< HEAD
-# ---- Add dependencies via CPM ----
-# see https://github.com/TheLartians/CPM.cmake for more info
-
-include(cmake/CPM.cmake)
-# We make sure that we have 'third_party' in the name so that the targets get
-# excluded from the generated target lists for the various tools.
-set(FETCHCONTENT_BASE_DIR ${CMAKE_BINARY_DIR}/third_party_deps)
-
-# ---- Speedup build using ccache (needs CPM) ----
-include(cmake/FasterBuild.cmake)
-
 # ------------------------------------------------------------------------------
 # Testing
 # ------------------------------------------------------------------------------
@@ -249,41 +227,6 @@
   include(CTest)
 endif()
 
-# ------------------------------------------------------------------------------
-# Top level code generation
-# ------------------------------------------------------------------------------
-
-# Generate version-header
-configure_file(templates/version.h.in
-               ${CMAKE_CURRENT_BINARY_DIR}/include/asap/asap-version.h)
-
-# Generate a clangd configuration file that points to the compilation database
-# in the cmake build directory. We need to do this as the build directory is
-# different for every preset and can be different as well when the user decides
-# to build somewhere else. Currently we cannot configure this properly in vscode
-# settings. See https://github.com/clangd/vscode-clangd/issues/48
-configure_file(.clangd.in ${CMAKE_SOURCE_DIR}/.clangd @ONLY)
-
-# ------------------------------------------------------------------------------
-# Documentation - doxygen, sphinx/breathe/exhale
-# ------------------------------------------------------------------------------
-
-# Doxygen
-set(DOXYGEN_BUILD_DIR "${CMAKE_BINARY_DIR}/dox")
-include(DoxGeneration)
-
-# Sphinx/breathe/exhale
-set(SPHINX_BUILD_DIR "${CMAKE_BINARY_DIR}/sphinx")
-include(SphinxGeneration)
-
-# ==============================================================================
-# Third party modules
-# ==============================================================================
-
-add_subdirectory(third_party)
-
-=======
->>>>>>> 8c192e9a
 # ==============================================================================
 # Project modules
 # ==============================================================================
@@ -308,16 +251,5 @@
   asap_setup_clang_format()
 
   # Enable this target when the project has source files (.cpp)
-<<<<<<< HEAD
   asap_create_clang_tidy_targets()
-endif()
-
-# ==============================================================================
-# Deployment (global project files)
-# ==============================================================================
-
-asap_top_level_install()
-=======
-  # asap_create_clang_tidy_targets()
-endif()
->>>>>>> 8c192e9a
+endif()