# ===-----------------------------------------------------------------------===#
# Distributed under the 3-Clause BSD License. See accompanying file LICENSE or
# copy at https://opensource.org/licenses/BSD-3-Clause).
# SPDX-License-Identifier: BSD-3-Clause
# ===-----------------------------------------------------------------------===#

# ------------------------------------------------------------------------------
# CMake basic options
# ------------------------------------------------------------------------------

# It's time to move on! We require 3.14 for modern CMake with nice quality of
# life features and simpler scripts.
cmake_minimum_required(VERSION 3.14)

# List of directories specifying a search path for CMake modules to be loaded by
# the the include() or find_package() commands before checking the default
# modules that come with CMake.
set(CMAKE_MODULE_PATH "${CMAKE_CURRENT_SOURCE_DIR}/cmake")
# But if this project is not the master project, prioritize the master project
# cmake include dir if it exists.
if(NOT CMAKE_CURRENT_SOURCE_DIR STREQUAL CMAKE_SOURCE_DIR
   AND EXISTS "${CMAKE_SOURCE_DIR}/cmake")
  list(PREPEND CMAKE_MODULE_PATH "${CMAKE_SOURCE_DIR}/cmake")
endif()
# Include the log helpers module early so we can use early for logging the
# project hierarchy
include(LogHelpers)

# Setup our override file, in which we may cleanup cmake's default compiler
# options, based on what we are doing.
set(CMAKE_USER_MAKE_RULES_OVERRIDE "ResetInitialCompilerOptions")

# ------------------------------------------------------------------------------
# Project description and (meta) information
# ------------------------------------------------------------------------------

# Get git revision
include(GetGitRevisionDescription)
get_git_head_revision(GIT_REFSPEC GIT_SHA1)
string(SUBSTRING "${GIT_SHA1}" 0 12 GIT_REV)
if(NOT GIT_SHA1)
  set(GIT_REV "0")
endif()

# Meta information about the project
# cmake-format: off
set(META_PROJECT_NAME        "blocxxi")
set(META_PROJECT_DESCRIPTION "An implementation of Kademlia DHT and Blockchain in C++")
set(META_AUTHOR_ORGANIZATION "The Authors")
set(META_GITHUB_REPO         "https://github.com/abdes/blocxxi")
set(META_AUTHOR_DOMAIN       "https://github.com/abdes")
set(META_AUTHOR_MAINTAINER   "Abdessattar Sassi")
<<<<<<< HEAD
set(META_VERSION_MAJOR       "1")
set(META_VERSION_MINOR       "0")
=======
set(META_VERSION_MAJOR       "4")
set(META_VERSION_MINOR       "6")
>>>>>>> a22a9122
set(META_VERSION_PATCH       "1")
set(META_VERSION_REVISION    "${GIT_REV}")
set(META_VERSION             "${META_VERSION_MAJOR}.${META_VERSION_MINOR}.${META_VERSION_PATCH}")
set(META_NAME_VERSION        "${META_PROJECT_NAME} v${META_VERSION} (${META_VERSION_REVISION})")
# cmake-format: on

string(MAKE_C_IDENTIFIER ${META_PROJECT_NAME} META_PROJECT_ID)
string(TOUPPER ${META_PROJECT_ID} META_PROJECT_ID)
string(TOLOWER ${META_PROJECT_ID} META_PROJECT_ID_LOWER)

# Determine if this is built as a subproject  or if it is the master project.
if(NOT DEFINED ${META_PROJECT_ID}_IS_MASTER_PROJECT)
  set(${META_PROJECT_ID}_IS_MASTER_PROJECT OFF)
  if(CMAKE_CURRENT_SOURCE_DIR STREQUAL CMAKE_SOURCE_DIR)
    set(${META_PROJECT_ID}_IS_MASTER_PROJECT ON)
  endif()
endif()

# Push the project on the hierarchy stack after we have determined if it is a
# master or a sub-project.
asap_push_project(${META_PROJECT_NAME})

# ------------------------------------------------------------------------------
# Project configuration options
# ------------------------------------------------------------------------------

# Project options
# cmake-format: off
option(BUILD_SHARED_LIBS        "Build shared instead of static libraries."              ON)
option(ASAP_BUILD_TESTS         "Build tests."                                           OFF)
option(ASAP_BUILD_EXAMPLES      "Build examples."                                        OFF)
option(ASAP_WITH_GOOGLE_ASAN    "Instrument code with address sanitizer"                 OFF)
option(ASAP_WITH_GOOGLE_UBSAN   "Instrument code with undefined behavior sanitizer"      OFF)
option(ASAP_WITH_GOOGLE_TSAN    "Instrument code with thread sanitizer"                  OFF)
option(ASAP_WITH_VALGRIND       "Builds targets with valgrind profilers added"           OFF)
option(USE_CCACHE               "Enable caching of compiled artifacts using ccache"      OFF)
# cmake-format: on

# ------------------------------------------------------------------------------
# Project Declaration
# ------------------------------------------------------------------------------

# Generate folders for IDE targets (e.g., VisualStudio solutions)
set_property(GLOBAL PROPERTY USE_FOLDERS ON)
set(IDE_FOLDER "${META_PROJECT_NAME}")

# Declare project
project(
  ${META_PROJECT_NAME}
  VERSION ${META_VERSION}
  DESCRIPTION ${META_PROJECT_DESCRIPTION}
  HOMEPAGE_URL ${META_GITHUB_REPO}
  LANGUAGES C CXX)

# Set output directories
set(CMAKE_RUNTIME_OUTPUT_DIRECTORY ${CMAKE_BINARY_DIR}/bin)
set(CMAKE_LIBRARY_OUTPUT_DIRECTORY ${CMAKE_BINARY_DIR}/bin)
set(CMAKE_ARCHIVE_OUTPUT_DIRECTORY ${CMAKE_BINARY_DIR}/lib)

# Define the following alias variables used by the common cmake functions
set(${PROJECT_NAME}_BUILD_TESTS ${ASAP_BUILD_TESTS})
set(${PROJECT_NAME}_BUILD_EXAMPLES ${ASAP_BUILD_EXAMPLES})

# ---- Add dependencies via CPM ----
# see https://github.com/TheLartians/CPM.cmake for more info

include(cmake/CPM.cmake)
# We make sure that we have 'third_party' in the name so that the targets get
# excluded from the generated target lists for the various tools.
set(FETCHCONTENT_BASE_DIR ${CMAKE_BINARY_DIR}/third_party_deps)

# ---- Speedup build using ccache (needs CPM) ----
include(cmake/FasterBuild.cmake)

# ------------------------------------------------------------------------------
# Top level code generation
# ------------------------------------------------------------------------------

# Generate version-header
configure_file(
  templates/version.h.in
  ${CMAKE_CURRENT_BINARY_DIR}/include/${META_PROJECT_ID_LOWER}/version.h)

# Generate a clangd configuration file that points to the compilation database
# in the cmake build directory. We need to do this as the build directory is
# different for every preset and can be different as well when the user decides
# to build somewhere else. Currently we cannot configure this properly in vscode
# settings. See https://github.com/clangd/vscode-clangd/issues/48
configure_file(.clangd.in ${CMAKE_SOURCE_DIR}/.clangd @ONLY)

# ------------------------------------------------------------------------------
# Documentation - doxygen, sphinx/breathe/exhale
# ------------------------------------------------------------------------------

# Doxygen
set(DOXYGEN_BUILD_DIR "${CMAKE_BINARY_DIR}/dox")
include(DoxGeneration)

# Sphinx/breathe/exhale
set(SPHINX_BUILD_DIR "${CMAKE_BINARY_DIR}/sphinx")
include(SphinxGeneration)

# ------------------------------------------------------------------------------
# Testing
# ------------------------------------------------------------------------------

if(ASAP_BUILD_TESTS)
  include(GoogleSanitizers)
  include(CodeCoverage)
  # Enable this target when the project has test cases
  asap_add_code_coverage_all_targets()
  include(Valgrind)

  cpmaddpackage(
    NAME
    googletest
    GIT_TAG
    main
    GITHUB_REPOSITORY
    google/googletest
    OPTIONS
    "gtest_force_shared_crt ON"
    "INSTALL_GTEST OFF")

  include(GoogleTest)
  include(CTest)
endif()

# ------------------------------------------------------------------------------
# Third party modules
#
# Call after documentation but before project modules and before adding common
# cmake modules.
# ------------------------------------------------------------------------------

add_subdirectory(third_party)

# ------------------------------------------------------------------------------
# Additional CMake modules
# ------------------------------------------------------------------------------

# Register general cmake commands
include(AsapTargets)
include(BuildHelpers)
include(GenerateExportHeader)

# Override the ${META_PROJECT_ID}_INSTALL option to ON/OFF to respectively force
# install/no-install behavior for this project. This is particularly useful when
# this project is used as a sub-project and the user publicly depends on it and
# wants to have a self-contained install.
include(AsapInstall)

# The default build type provided by CMake is to include no compiler flags for
# optimization. For some projects you may want to set a default build type so
# that you do not have to remember to set it.
if(NOT CMAKE_BUILD_TYPE AND NOT CMAKE_CONFIGURATION_TYPES)
  message(
    STATUS "Setting build type to 'RelWithDebInfo' as none was specified.")
  set(CMAKE_BUILD_TYPE
      RelWithDebInfo
      CACHE STRING "Choose the type of build." FORCE)
  # Set the possible values of build type for cmake-gui
  set_property(CACHE CMAKE_BUILD_TYPE PROPERTY STRINGS "Debug" "Release"
                                               "MinSizeRel" "RelWithDebInfo")
endif()

# ------------------------------------------------------------------------------
# RPATH setup
# ------------------------------------------------------------------------------

if(APPLE)
  set(CMAKE_MACOSX_RPATH ON)
endif()

# Set runtime path
set(CMAKE_SKIP_BUILD_RPATH FALSE) # Add absolute path to all dependencies for
                                  # BUILD
set(CMAKE_BUILD_WITH_INSTALL_RPATH FALSE)
set(CMAKE_INSTALL_RPATH_USE_LINK_PATH FALSE)

if(NOT SYSTEM_DIR_INSTALL)
  set(CMAKE_INSTALL_RPATH "$ORIGIN/${ASAP_INSTALL_LIB}")
endif()

# ------------------------------------------------------------------------------
# Project modules
# ------------------------------------------------------------------------------

add_subdirectory(tools/version-info)

add_subdirectory(codec)
add_subdirectory(crypto)
add_subdirectory(nat)
add_subdirectory(p2p)

# ------------------------------------------------------------------------------
# Code analyzers: clang-tidy, cppcheck, valgrind, sanitizers, etc...
#
# Call after sub-modules have been added so that source code files can be
# properly collected for analysis.
# ------------------------------------------------------------------------------

if(${META_PROJECT_ID}_IS_MASTER_PROJECT)
  include(ClangTidy)
  asap_create_clang_tidy_targets()

  include(Format)
  asap_create_format_targets()
endif()

asap_pop_project(${META_PROJECT_NAME})<|MERGE_RESOLUTION|>--- conflicted
+++ resolved
@@ -50,13 +50,8 @@
 set(META_GITHUB_REPO         "https://github.com/abdes/blocxxi")
 set(META_AUTHOR_DOMAIN       "https://github.com/abdes")
 set(META_AUTHOR_MAINTAINER   "Abdessattar Sassi")
-<<<<<<< HEAD
 set(META_VERSION_MAJOR       "1")
 set(META_VERSION_MINOR       "0")
-=======
-set(META_VERSION_MAJOR       "4")
-set(META_VERSION_MINOR       "6")
->>>>>>> a22a9122
 set(META_VERSION_PATCH       "1")
 set(META_VERSION_REVISION    "${GIT_REV}")
 set(META_VERSION             "${META_VERSION_MAJOR}.${META_VERSION_MINOR}.${META_VERSION_PATCH}")
