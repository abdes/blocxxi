# ===-----------------------------------------------------------------------===#
# Distributed under the 3-Clause BSD License. See accompanying file LICENSE or
# copy at https://opensource.org/licenses/BSD-3-Clause).
# SPDX-License-Identifier: BSD-3-Clause
# ===-----------------------------------------------------------------------===#

# ------------------------------------------------------------------------------
# CMake basic options
# ------------------------------------------------------------------------------

# It's time to move on! We require 3.14 for modern CMake with nice quality of
# life features and simpler scripts.
cmake_minimum_required(VERSION 3.14)

# List of directories specifying a search path for CMake modules to be loaded by
# the the include() or find_package() commands before checking the default
# modules that come with CMake.
set(CMAKE_MODULE_PATH "${CMAKE_CURRENT_SOURCE_DIR}/cmake")
# But if this project is not the master project, prioritize the master project
# cmake include dir if it exists.
if(NOT CMAKE_CURRENT_SOURCE_DIR STREQUAL CMAKE_SOURCE_DIR
   AND EXISTS "${CMAKE_SOURCE_DIR}/cmake")
  list(PREPEND CMAKE_MODULE_PATH "${CMAKE_SOURCE_DIR}/cmake")
endif()
# Include the log helpers module early so we can use early for logging the
# project hierarchy
include(LogHelpers)

# ------------------------------------------------------------------------------
# Project description and (meta) information
# ------------------------------------------------------------------------------

# Get git revision
include(GetGitRevisionDescription)
get_git_head_revision(GIT_REFSPEC GIT_SHA1)
string(SUBSTRING "${GIT_SHA1}" 0 12 GIT_REV)
if(NOT GIT_SHA1)
  set(GIT_REV "0")
endif()

# Meta information about the project
# cmake-format: off
set(META_PROJECT_NAME        "blocxxi")
set(META_PROJECT_DESCRIPTION "An implementation of Kademlia DHT and Blockchain in C++")
set(META_AUTHOR_ORGANIZATION "The Authors")
set(META_GITHUB_REPO         "https://github.com/abdes/blocxxi")
set(META_AUTHOR_DOMAIN       "https://github.com/abdes")
set(META_AUTHOR_MAINTAINER   "Abdessattar Sassi")
<<<<<<< HEAD
set(META_VERSION_MAJOR       "0")
set(META_VERSION_MINOR       "10")
set(META_VERSION_PATCH       "0")
=======
set(META_VERSION_MAJOR       "4")
set(META_VERSION_MINOR       "5")
set(META_VERSION_PATCH       "1")
>>>>>>> 27f20741
set(META_VERSION_REVISION    "${GIT_REV}")
set(META_VERSION             "${META_VERSION_MAJOR}.${META_VERSION_MINOR}.${META_VERSION_PATCH}")
set(META_NAME_VERSION        "${META_PROJECT_NAME} v${META_VERSION} (${META_VERSION_REVISION})")
set(META_CMAKE_INIT_SHA      "${GIT_REV}")
# cmake-format: on

string(MAKE_C_IDENTIFIER ${META_PROJECT_NAME} META_PROJECT_ID)
string(TOUPPER ${META_PROJECT_ID} META_PROJECT_ID)
string(TOLOWER ${META_PROJECT_ID} META_PROJECT_ID_LOWER)

# Determine if this is built as a subproject  or if it is the master project.
if(NOT DEFINED ${META_PROJECT_ID}_IS_MASTER_PROJECT)
  set(${META_PROJECT_ID}_IS_MASTER_PROJECT OFF)
  if(CMAKE_CURRENT_SOURCE_DIR STREQUAL CMAKE_SOURCE_DIR)
    set(${META_PROJECT_ID}_IS_MASTER_PROJECT ON)
  endif()
endif()

# Push the project on the hierarchy stack after we have determined if it is a
# master or a sub-project.
asap_push_project(${META_PROJECT_NAME})

# ------------------------------------------------------------------------------
# Project configuration options
# ------------------------------------------------------------------------------

# Project options
# cmake-format: off
option(BUILD_SHARED_LIBS        "Build shared instead of static libraries."              ON)
option(ASAP_BUILD_TESTS         "Build tests."                                           OFF)
option(ASAP_BUILD_EXAMPLES      "Build examples."                                        OFF)
option(ASAP_WITH_GOOGLE_ASAN    "Instrument code with address sanitizer"                 OFF)
option(ASAP_WITH_GOOGLE_UBSAN   "Instrument code with undefined behavior sanitizer"      OFF)
option(ASAP_WITH_GOOGLE_TSAN    "Instrument code with thread sanitizer"                  OFF)
option(ASAP_WITH_VALGRIND       "Builds targets with valgrind profilers added"           OFF)
# cmake-format: on

# ------------------------------------------------------------------------------
# Project Declaration
# ------------------------------------------------------------------------------

# Generate folders for IDE targets (e.g., VisualStudio solutions)
set_property(GLOBAL PROPERTY USE_FOLDERS ON)
set(IDE_FOLDER "${META_PROJECT_NAME}")

# Declare project
project(
  ${META_PROJECT_NAME}
  VERSION ${META_VERSION}
  DESCRIPTION ${META_PROJECT_DESCRIPTION}
  HOMEPAGE_URL ${META_GITHUB_REPO}
  LANGUAGES C CXX)

# Set output directories
set(CMAKE_RUNTIME_OUTPUT_DIRECTORY ${CMAKE_BINARY_DIR}/bin)
set(CMAKE_LIBRARY_OUTPUT_DIRECTORY ${CMAKE_BINARY_DIR}/bin)
set(CMAKE_ARCHIVE_OUTPUT_DIRECTORY ${CMAKE_BINARY_DIR}/lib)

# Define the following alias variables used by the common cmake functions
set(${PROJECT_NAME}_BUILD_TESTS ${ASAP_BUILD_TESTS})
set(${PROJECT_NAME}_BUILD_EXAMPLES ${ASAP_BUILD_EXAMPLES})

# ---- Add dependencies via CPM ----
# see https://github.com/TheLartians/CPM.cmake for more info

include(cmake/CPM.cmake)
# We make sure that we have 'third_party' in the name so that the targets get
# excluded from the generated target lists for the various tools.
set(FETCHCONTENT_BASE_DIR ${CMAKE_BINARY_DIR}/third_party_deps)

# ---- Speedup build using ccache (needs CPM) ----
include(cmake/FasterBuild.cmake)

# ------------------------------------------------------------------------------
# Top level code generation
# ------------------------------------------------------------------------------

# Generate version-header
configure_file(
  templates/version.h.in
  ${CMAKE_CURRENT_BINARY_DIR}/include/${META_PROJECT_ID_LOWER}/version.h)

# Generate a clangd configuration file that points to the compilation database
# in the cmake build directory. We need to do this as the build directory is
# different for every preset and can be different as well when the user decides
# to build somewhere else. Currently we cannot configure this properly in vscode
# settings. See https://github.com/clangd/vscode-clangd/issues/48
configure_file(.clangd.in ${CMAKE_SOURCE_DIR}/.clangd @ONLY)

# ------------------------------------------------------------------------------
# Documentation - doxygen, sphinx/breathe/exhale
# ------------------------------------------------------------------------------

# Doxygen
set(DOXYGEN_BUILD_DIR "${CMAKE_BINARY_DIR}/dox")
include(DoxGeneration)

# Sphinx/breathe/exhale
set(SPHINX_BUILD_DIR "${CMAKE_BINARY_DIR}/sphinx")
include(SphinxGeneration)

# ------------------------------------------------------------------------------
# Third party modules
#
# Call after documentation but before project modules and before adding common
# cmake modules.
# ------------------------------------------------------------------------------

add_subdirectory(third_party)

# ------------------------------------------------------------------------------
# Additional CMake modules
# ------------------------------------------------------------------------------

# Register general cmake commands
include(AsapTargets)
include(BuildHelpers)
include(GenerateExportHeader)

# Override the ${META_PROJECT_ID}_INSTALL option to ON/OFF to respectively force
# install/no-install behavior for this project. This is particularly useful when
# this project is used as a sub-project and the user publicly depends on it and
# wants to have a self-contained install.
include(AsapInstall)

# The default build type provided by CMake is to include no compiler flags for
# optimization. For some projects you may want to set a default build type so
# that you do not have to remember to set it.
if(NOT CMAKE_BUILD_TYPE AND NOT CMAKE_CONFIGURATION_TYPES)
  message(
    STATUS "Setting build type to 'RelWithDebInfo' as none was specified.")
  set(CMAKE_BUILD_TYPE
      RelWithDebInfo
      CACHE STRING "Choose the type of build." FORCE)
  # Set the possible values of build type for cmake-gui
  set_property(CACHE CMAKE_BUILD_TYPE PROPERTY STRINGS "Debug" "Release"
                                               "MinSizeRel" "RelWithDebInfo")
endif()

# ------------------------------------------------------------------------------
# RPATH setup
# ------------------------------------------------------------------------------

if(APPLE)
  set(CMAKE_MACOSX_RPATH ON)
endif()

# Set runtime path
set(CMAKE_SKIP_BUILD_RPATH FALSE) # Add absolute path to all dependencies for
                                  # BUILD
set(CMAKE_BUILD_WITH_INSTALL_RPATH FALSE)
set(CMAKE_INSTALL_RPATH_USE_LINK_PATH FALSE)

if(NOT SYSTEM_DIR_INSTALL)
  set(CMAKE_INSTALL_RPATH "$ORIGIN/${ASAP_INSTALL_LIB}")
endif()

# ------------------------------------------------------------------------------
# Testing
# ------------------------------------------------------------------------------

if(ASAP_BUILD_TESTS)
  include(GoogleSanitizers)
  include(CodeCoverage)
  # Enable this target when the project has test cases
<<<<<<< HEAD
  asap_add_code_coverage_all_targets()
=======
  # asap_add_code_coverage_all_targets()
>>>>>>> 27f20741
  include(Valgrind)

  cpmaddpackage(
    NAME
    googletest
    GIT_TAG
    main
    GITHUB_REPOSITORY
    google/googletest
    OPTIONS
    "gtest_force_shared_crt ON"
    "INSTALL_GTEST OFF")

  include(GoogleTest)
  include(CTest)
endif()

<<<<<<< HEAD
# ==============================================================================
=======
# ------------------------------------------------------------------------------
>>>>>>> 27f20741
# Project modules
# ------------------------------------------------------------------------------

add_subdirectory(tools/version-info)

add_subdirectory(codec)
add_subdirectory(crypto)
add_subdirectory(nat)
add_subdirectory(p2p)

# ------------------------------------------------------------------------------
# Code analyzers: clang-tidy, cppcheck, valgrind, sanitizers, etc...
#
# Call after sub-modules have been added so that source code files can be
# properly collected for analysis.
# ------------------------------------------------------------------------------

if(${META_PROJECT_ID}_IS_MASTER_PROJECT)
  include(ClangTidy)
  asap_create_clang_tidy_targets()

<<<<<<< HEAD
  # Enable this target when the project has header or source files (.h or .cpp)
  asap_setup_clang_format()

  # Enable this target when the project has source files (.cpp)
  asap_create_clang_tidy_targets()
endif()
=======
  include(Format)
  asap_create_format_targets()
endif()

asap_pop_project(${META_PROJECT_NAME})
>>>>>>> 27f20741
<|MERGE_RESOLUTION|>--- conflicted
+++ resolved
@@ -46,15 +46,9 @@
 set(META_GITHUB_REPO         "https://github.com/abdes/blocxxi")
 set(META_AUTHOR_DOMAIN       "https://github.com/abdes")
 set(META_AUTHOR_MAINTAINER   "Abdessattar Sassi")
-<<<<<<< HEAD
 set(META_VERSION_MAJOR       "0")
 set(META_VERSION_MINOR       "10")
 set(META_VERSION_PATCH       "0")
-=======
-set(META_VERSION_MAJOR       "4")
-set(META_VERSION_MINOR       "5")
-set(META_VERSION_PATCH       "1")
->>>>>>> 27f20741
 set(META_VERSION_REVISION    "${GIT_REV}")
 set(META_VERSION             "${META_VERSION_MAJOR}.${META_VERSION_MINOR}.${META_VERSION_PATCH}")
 set(META_NAME_VERSION        "${META_PROJECT_NAME} v${META_VERSION} (${META_VERSION_REVISION})")
@@ -220,11 +214,7 @@
   include(GoogleSanitizers)
   include(CodeCoverage)
   # Enable this target when the project has test cases
-<<<<<<< HEAD
   asap_add_code_coverage_all_targets()
-=======
-  # asap_add_code_coverage_all_targets()
->>>>>>> 27f20741
   include(Valgrind)
 
   cpmaddpackage(
@@ -242,11 +232,7 @@
   include(CTest)
 endif()
 
-<<<<<<< HEAD
-# ==============================================================================
-=======
-# ------------------------------------------------------------------------------
->>>>>>> 27f20741
+# ------------------------------------------------------------------------------
 # Project modules
 # ------------------------------------------------------------------------------
 
@@ -268,17 +254,8 @@
   include(ClangTidy)
   asap_create_clang_tidy_targets()
 
-<<<<<<< HEAD
-  # Enable this target when the project has header or source files (.h or .cpp)
-  asap_setup_clang_format()
-
-  # Enable this target when the project has source files (.cpp)
-  asap_create_clang_tidy_targets()
-endif()
-=======
   include(Format)
   asap_create_format_targets()
 endif()
 
-asap_pop_project(${META_PROJECT_NAME})
->>>>>>> 27f20741
+asap_pop_project(${META_PROJECT_NAME})