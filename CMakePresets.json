{
  "version": 3,
  "cmakeMinimumRequired": {
    "major": 3,
    "minor": 20,
    "patch": 0
  },
  "configurePresets": [
    {
      "name": "base",
      "description": "Base preset",
      "hidden": true,
      "generator": "Ninja",
      "binaryDir": "${sourceDir}/out/build/${presetName}",
      "installDir": "${sourceDir}/out/install/${presetName}",
      "environment": {
        "CMAKE_EXPORT_COMPILE_COMMANDS": "ON"
      },
      "cacheVariables": {
        "CPM_SOURCE_CACHE": "~/.cache/CPM",
        "USE_CCACHE": "ON",
        "ASAP_BUILD_TESTS": "ON",
        "ASAP_BUILD_EXAMPLES": "ON"
      }
    },
    {
      "name": "debug",
      "description": "Debug build",
      "hidden": true,
      "cacheVariables": {
        "CMAKE_BUILD_TYPE": "Debug"
      }
    },
    {
      "name": "release",
      "description": "Release build",
      "hidden": true,
      "cacheVariables": {
        "CMAKE_BUILD_TYPE": "Release",
        "ASAP_BUILD_EXAMPLES": "OFF"
      }
    },
    {
      "name": "x64",
      "description": "64bit build (on windows)",
      "hidden": true,
      "architecture": {
        "value": "x64",
        "strategy": "external"
      },
      "condition": {
        "type": "equals",
        "lhs": "${hostSystemName}",
        "rhs": "Windows"
      }
    },
    {
      "name": "code-coverage",
      "description": "Add code coverage to the build",
      "hidden": true,
      "cacheVariables": {
        "CODE_COVERAGE": "ON"
      },
      "condition": {
        "type": "inList",
        "string": "${hostSystemName}",
        "list": [
          "Linux",
          "Darwin"
        ]
      }
    },
    {
      "name": "compiler-clang",
      "hidden": true,
      "description": "Use clang as the C/C++ compiler",
      "cacheVariables": {
        "CMAKE_C_COMPILER": "/usr/bin/clang",
        "CMAKE_CXX_COMPILER": "/usr/bin/clang++"
      },
      "condition": {
        "type": "inList",
        "string": "${hostSystemName}",
        "list": [
          "Linux",
          "Darwin"
        ]
      }
    },
    {
      "name": "compiler-gcc",
      "hidden": true,
      "description": "Use GCC as the C/C++ compiler",
      "cacheVariables": {
        "CMAKE_C_COMPILER": "/usr/bin/gcc",
        "CMAKE_CXX_COMPILER": "/usr/bin/g++"
      },
      "condition": {
        "type": "inList",
        "string": "${hostSystemName}",
        "list": [
          "Linux",
          "Darwin"
        ]
      }
    },
    {
      "name": "dev-windows",
      "description": "Default build in a dev environment",
      "inherits": [
        "base",
        "debug",
        "x64"
      ],
      "environment": {
<<<<<<< HEAD
        "caexcludepath": "$env{userprofile}/.cache/CPM;${sourceDir}/third_party;${sourceDir}/out"
=======
        "caexcludepath": "${sourceDir}/third_party;${sourceDir}/out;$env{userprofile}/.cache/CPM"
>>>>>>> 8c192e9a
      }
    },
    {
      "name": "dev-linux",
      "description": "Default build in a dev environment",
      "inherits": [
        "base",
        "debug",
        "compiler-clang",
        "code-coverage"
      ],
      "vendor": {
        "jetbrains.com/clion": {
          "toolchain": "LinuxWSL"
        }
      }
    },
    {
      "name": "dev-mac",
      "description": "Default build in a dev environment",
      "inherits": [
        "base",
        "debug",
        "compiler-clang",
        "code-coverage"
      ],
      "condition": {
        "type": "equals",
        "lhs": "${hostSystemName}",
        "rhs": "Darwin"
      }
    },
    {
      "name": "dev-clang",
      "description": "Basic build in a dev environment using clang",
      "inherits": [
        "base",
        "debug",
        "compiler-clang",
        "code-coverage"
      ],
      "vendor": {
        "jetbrains.com/clion": {
          "toolchain": "LinuxWSL"
        }
      }
    },
    {
      "name": "dev-gcc",
      "description": "Basic build in a dev environment using clang",
      "inherits": [
        "base",
        "debug",
        "compiler-gcc",
        "code-coverage"
      ],
      "vendor": {
        "jetbrains.com/clion": {
          "toolchain": "LinuxWSL"
        }
      }
    },
    {
      "name": "dev-valgrind",
      "description": "Builds targets with valgrind profiles added",
      "inherits": [
        "base",
        "debug",
        "compiler-clang"
      ],
      "cacheVariables": {
        "CODE_COVERAGE": "OFF",
        "ASAP_WITH_VALGRIND": "ON"
      },
      "condition": {
        "type": "inList",
        "string": "${hostSystemName}",
        "list": [
          "Linux",
          "Darwin"
        ]
      },
      "vendor": {
        "jetbrains.com/clion": {
          "toolchain": "LinuxWSL"
        }
      }
    },
    {
      "name": "dev-sanitizers",
      "description": "Builds targets with Google ASAN and UBSAN sanitizers added",
      "inherits": [
        "base",
        "debug",
        "compiler-clang"
      ],
      "cacheVariables": {
        "CODE_COVERAGE": "OFF",
        "ASAP_WITH_GOOGLE_ASAN": "ON",
        "ASAP_WITH_GOOGLE_UBSAN": "ON"
      },
      "condition": {
        "type": "inList",
        "string": "${hostSystemName}",
        "list": [
          "Linux",
          "Darwin"
        ]
      },
      "vendor": {
        "jetbrains.com/clion": {
          "toolchain": "LinuxWSL"
        }
      }
    },
    {
      "name": "dev-sanitizers-thread",
      "description": "Builds targets with Google thread sanitizer added",
      "inherits": [
        "base",
        "debug",
        "compiler-clang"
      ],
      "cacheVariables": {
        "ASAP_WITH_GOOGLE_TSAN": "ON"
      },
      "condition": {
        "type": "inList",
        "string": "${hostSystemName}",
        "list": [
          "Linux",
          "Darwin"
        ]
      },
      "vendor": {
        "jetbrains.com/clion": {
          "toolchain": "LinuxWSL"
        }
      }
    },
    {
      "name": "rel-windows",
      "description": "Default build in a dev environment",
      "inherits": [
        "base",
        "release",
        "x64"
      ]
    },
    {
      "name": "rel-linux",
      "description": "Default build in a dev environment",
      "inherits": [
        "base",
        "release",
        "compiler-clang"
      ],
      "vendor": {
        "jetbrains.com/clion": {
          "toolchain": "LinuxWSL"
        }
      }
    },
    {
      "name": "rel-mac",
      "description": "Default build in a dev environment",
      "inherits": [
        "base",
        "release",
        "compiler-clang"
      ],
      "condition": {
        "type": "equals",
        "lhs": "${hostSystemName}",
        "rhs": "Darwin"
      }
    }
  ],
  "buildPresets": [
    {
      "name": "dev-base",
      "hidden": true,
      "jobs": 4,
      "verbose": false
    },
    {
      "name": "dev-windows",
      "configurePreset": "dev-windows",
      "inherits": [
        "dev-base"
      ]
    },
    {
      "name": "dev-clang",
      "configurePreset": "dev-clang",
      "inherits": [
        "dev-base"
      ]
    },
    {
      "name": "dev-linux",
      "configurePreset": "dev-linux",
      "inherits": [
        "dev-clang"
      ]
    },
    {
      "name": "dev-mac",
      "configurePreset": "dev-mac",
      "inherits": [
        "dev-clang"
      ]
    },
    {
      "name": "dev-gcc",
      "configurePreset": "dev-gcc",
      "inherits": [
        "dev-base"
      ]
    },
    {
      "name": "dev-valgrind",
      "configurePreset": "dev-valgrind",
      "inherits": [
        "dev-base"
      ]
    },
    {
      "name": "dev-sanitizers",
      "configurePreset": "dev-sanitizers",
      "inherits": [
        "dev-base"
      ]
    },
    {
      "name": "dev-sanitizers-thread",
      "configurePreset": "dev-sanitizers-thread",
      "inherits": [
        "dev-base"
      ]
    },
    {
      "name": "rel-base",
      "hidden": true,
      "jobs": 4,
      "cleanFirst": true,
      "verbose": true
    },
    {
      "name": "rel-windows",
      "configurePreset": "rel-windows",
      "inherits": [
        "rel-base"
      ]
    },
    {
      "name": "rel-linux",
      "configurePreset": "rel-linux",
      "inherits": [
        "rel-base"
      ]
    },
    {
      "name": "rel-mac",
      "configurePreset": "rel-mac",
      "inherits": [
        "rel-base"
      ]
    }
  ],
  "testPresets": [
    {
      "name": "test-base",
      "description": "Enable output on failure",
      "hidden": true,
      "output": {
        "outputOnFailure": true
      }
    },
    {
      "name": "dev-test-windows",
      "inherits": "test-base",
      "configurePreset": "dev-windows"
    },
    {
      "name": "rel-test-windows",
      "inherits": "test-base",
      "configurePreset": "rel-windows"
    },
    {
      "name": "dev-test-linux",
      "inherits": "test-base",
      "configurePreset": "dev-linux"
    },
    {
      "name": "rel-test-linux",
      "inherits": "test-base",
      "configurePreset": "rel-linux"
    },
    {
      "name": "dev-test-mac",
      "inherits": "test-base",
      "configurePreset": "dev-mac"
    },
    {
      "name": "rel-test-mac",
      "inherits": "test-base",
      "configurePreset": "rel-mac"
    },
    {
      "name": "dev-test-clang",
      "inherits": "test-base",
      "configurePreset": "dev-clang"
    },
    {
      "name": "dev-test-gcc",
      "inherits": "test-base",
      "configurePreset": "dev-gcc"
    }
  ]
}<|MERGE_RESOLUTION|>--- conflicted
+++ resolved
@@ -113,11 +113,7 @@
         "x64"
       ],
       "environment": {
-<<<<<<< HEAD
-        "caexcludepath": "$env{userprofile}/.cache/CPM;${sourceDir}/third_party;${sourceDir}/out"
-=======
         "caexcludepath": "${sourceDir}/third_party;${sourceDir}/out;$env{userprofile}/.cache/CPM"
->>>>>>> 8c192e9a
       }
     },
     {
